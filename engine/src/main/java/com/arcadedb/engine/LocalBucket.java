--- conflicted
+++ resolved
@@ -754,27 +754,8 @@
         } else
           lastRecordSize = recordSize;
 
-<<<<<<< HEAD
         final int pageOccupiedInBytes = (int) (lastRecordPositionInPage + lastRecordSize[0] + lastRecordSize[1]);
         final int spaceAvailableInCurrentPage = page.getMaxContentSize() - pageOccupiedInBytes;
-=======
-        final int lastRecordPositionInPage = getRecordPositionInPage(page, recordCountInPage - 1);
-        final long[] lastRecordSize = page.readNumberAndSize(lastRecordPositionInPage);
-
-        if (lastRecordSize[0] == RECORD_PLACEHOLDER_POINTER) {
-          lastRecordSize[0] = LONG_SERIALIZED_SIZE;
-          lastRecordSize[1] = 1L;
-        } else if (lastRecordSize[0] == FIRST_CHUNK || lastRecordSize[0] == NEXT_CHUNK) {
-          // CONSIDER THE CHUNK SIZE
-          lastRecordSize[0] = page.readInt((int) (lastRecordPositionInPage + lastRecordSize[1]));
-          lastRecordSize[1] = 1L + INT_SERIALIZED_SIZE + LONG_SERIALIZED_SIZE;
-        } else if (lastRecordSize[0] < RECORD_PLACEHOLDER_CONTENT) {
-          lastRecordSize[0] *= -1L;
-        }
-
-        final int pageOccupiedInBytes = (int) (lastRecordPositionInPage + lastRecordSize[0] + lastRecordSize[1]) + 1;
-        final int spaceAvailableInCurrentPage = page.getMaxContentSize() - pageOccupiedInBytes - 1;
->>>>>>> fae4d500
         final int bufferSizeLength = Binary.getNumberSpace(isPlaceHolder ? -1L * bufferSize : bufferSize);
         final int additionalSpaceNeeded = (int) (bufferSize + bufferSizeLength - recordSize[0] - recordSize[1]);
 
